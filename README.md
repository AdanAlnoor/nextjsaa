# Next Level Auth

<<<<<<< HEAD
Next.js 14 - @supabase/ssr
=======
Next.js 14 Supabase Authentication Playground
>>>>>>> 57aa9849

## About

This is a Starter Template

Every line of code is open source, offering a collaborative learning experience. Join us on this coding journey and contribute to the future of web development!

# Features

- Nextjs 14 (latest)
- App router
- Supabase
- Supabase with Authentication
- Dark, Light and System - Color theme mode
- SEO Optimized
- Styled using **Tailwind CSS**
- UI Components built using **Shadcn UI (Radix UI)**
- Validations using **Zod**
- Written in **TypeScript**

## Getting Started

1. Install dependencies using pnpm:

```bash
npm install
# or
yarn install
# or
pnpm install
```

<br />

2. Copy `.env.example` to `.env.local` and update the environment variables.

<br />

3. Start the development server:

```bash
npm run dev
# or
yarn dev
# or
pnpm dev
```

<br />

Open [http://localhost:3000](http://localhost:3000) with your browser to see the result.

You can start editing the page by modifying `app/(main)/page.tsx`. The page auto-updates as you edit the file.

This project uses [`next/font`](https://nextjs.org/docs/basic-features/font-optimization) to automatically optimize and load Inter, a custom Google Font.

## Learn More

To learn more about Next.js, take a look at the following resources:

- [Next.js Documentation](https://nextjs.org/docs) - learn about Next.js features and API.
- [Learn Next.js](https://nextjs.org/learn) - an interactive Next.js tutorial.

## Deploy on Vercel

The easiest way to deploy your Next.js app is to use the [Vercel Platform](https://vercel.com/new?utm_medium=default-template&filter=next.js&utm_source=create-next-app&utm_campaign=create-next-app-readme) from the creators of Next.js.<|MERGE_RESOLUTION|>--- conflicted
+++ resolved
@@ -1,10 +1,6 @@
 # Next Level Auth
 
-<<<<<<< HEAD
 Next.js 14 - @supabase/ssr
-=======
-Next.js 14 Supabase Authentication Playground
->>>>>>> 57aa9849
 
 ## About
 
